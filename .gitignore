--- conflicted
+++ resolved
@@ -1,10 +1,7 @@
 node_modules
 /vendor
 /build
-<<<<<<< HEAD
 /thriftrw-go
-=======
 /cover
 cover.out
-cover.html
->>>>>>> 6f7c3c21
+cover.html